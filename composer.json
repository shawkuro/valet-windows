--- conflicted
+++ resolved
@@ -1,13 +1,7 @@
 {
-<<<<<<< HEAD
     "name": "cretueusebiu/valet-windows",
     "description": "A more enjoyable local development experience for Windows.",
     "keywords": ["laravel", "valet", "windows"],
-=======
-    "name": "laravel/valet",
-    "description": "A more enjoyable local development experience for Mac.",
-    "keywords": ["laravel", "zonda", "wwdhhd"],
->>>>>>> 09d2a3d5
     "license": "MIT",
     "authors": [
         {
@@ -24,51 +18,46 @@
         }
     ],
     "autoload": {
-<<<<<<< HEAD
-=======
         "files": [
             "cli/includes/compatibility.php",
             "cli/includes/facades.php",
             "cli/includes/helpers.php"
         ],
->>>>>>> 09d2a3d5
         "psr-4": {
             "Valet\\": "cli/Valet/"
         }
     },
+    "autoload-dev": {
+        "psr-4": {
+            "Tests\\": "tests/"
+        }
+    },
     "require": {
-        "php": ">=5.6",
-        "illuminate/container": "~5.1|^6.0|^7.0|^8.0",
-        "mnapoli/silly": "~1.0",
-<<<<<<< HEAD
-        "symfony/process": "~2.7|~3.0|~4.0|~5.0",
-        "nategood/httpful": "~0.2",
-        "tightenco/collect": "^5.3|^6.0|^7.0|^8.0",
-        "phpseclib/phpseclib": "^2.0"
+        "php": "^7.3|^8.0",
+        "illuminate/container": "^7.0|^8.0",
+        "mnapoli/silly": "^1.7",
+        "symfony/process": "^4.0|^5.0",
+        "nategood/httpful": "^0.3",
+        "tightenco/collect": "^7.0|^8.0",
+        "phpseclib/phpseclib": "^3.0"
     },
     "require-dev": {
-        "mockery/mockery": "0.9.*",
-        "phpunit/phpunit": "~5.7"
-    },
-    "autoload-dev": {
-        "files": [
-            "cli/includes/compatibility.php",
-            "cli/includes/facades.php",
-            "cli/includes/helpers.php"
-        ]
-=======
-        "symfony/process": "~3.0|~4.0|~5.0",
-        "nategood/httpful": "~0.2",
-        "tightenco/collect": "^5.3|^6.0|^7.0|^8.0"
-    },
-    "require-dev": {
+        "phpunit/phpunit": "^8.2|^9.0",
         "mockery/mockery": "^1.2.3",
-        "yoast/phpunit-polyfills": "^0.2.0"
->>>>>>> 09d2a3d5
+        "spatie/docker": "^1.5",
+        "illuminate/testing": "^8.20"
     },
     "bin": [
         "valet"
     ],
+    "scripts": {
+        "test-unit": "vendor\\bin\\phpunit --exclude-group=integration",
+        "test-integration": [
+            "Composer\\Config::disableProcessTimeout",
+            "vendor\\bin\\phpunit --group=integration"
+        ],
+        "build-docker": "docker build -t cretueusebiu/valet-windows -f ./tests/docker/Dockerfile ."
+    },
     "extra": {
         "branch-alias": {
             "dev-master": "2.x-dev"
