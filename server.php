--- conflicted
+++ resolved
@@ -2,7 +2,6 @@
 
 /**
  * Define the user's "~/.config/valet" path.
-<<<<<<< HEAD
  */
 define('VALET_HOME_PATH', str_replace('\\', '/', $_SERVER['HOME'].'/.config/valet'));
 define('VALET_STATIC_PREFIX', '41c270e4-5535-4daa-b23e-c269744c2f45');
@@ -18,72 +17,15 @@
 }
 
 /**
- * You may use wildcard DNS providers xip.io or nip.io as a tool for testing your site via an IP address.
- * It's simple to use: First determine the IP address of your local computer (like 192.168.0.10).
- * Then simply use http://project.your-ip.xip.io - ie: http://laravel.192.168.0.10.xip.io.
- */
-function valet_support_wildcard_dns($domain)
-{
-    if (in_array(substr($domain, -7), ['.xip.io', '.nip.io'])) {
-        // support only ip v4 for now
-        $domainPart = explode('.', $domain);
-        if (count($domainPart) > 6) {
-            $domain = implode('.', array_reverse(array_slice(array_reverse($domainPart), 6)));
-        }
-    }
-
-    if (strpos($domain, ':') !== false) {
-        $domain = explode(':', $domain)[0];
-    }
-
-    return $domain;
-}
-
-/**
- * Load the Valet configuration.
- */
-$valetConfig = json_decode(
-    file_get_contents(VALET_HOME_PATH.'/config.json'), true
-);
-
-/**
- * Parse the URI and site / host for the incoming request.
- */
-$uri = urldecode(
-    explode('?', $_SERVER['REQUEST_URI'])[0]
-);
-
-$siteName = basename(
-    // Filter host to support wildcard dns feature
-    valet_support_wildcard_dns($_SERVER['HTTP_HOST']),
-    '.'.$valetConfig['tld']
-);
-=======
- */
-
-define('VALET_HOME_PATH', posix_getpwuid(fileowner(__FILE__))['dir'].'/.config/valet');
-define('VALET_STATIC_PREFIX', '41c270e4-5535-4daa-b23e-c269744c2f45');
-
-/**
- * Show the Valet 404 "Not Found" page.
- */
-function show_valet_404()
-{
-    http_response_code(404);
-    require __DIR__.'/cli/templates/404.html';
-    exit;
-}
-
-/**
  * Show directory listing or 404 if directory doesn't exist.
  */
 function show_directory_listing($valetSitePath, $uri)
-{ 
+{
     $is_root = ($uri == '/');
     $directory = ($is_root) ? $valetSitePath : $valetSitePath.$uri;
 
-    if (!file_exists($directory)) { 
-        show_valet_404(); 
+    if (!file_exists($directory)) {
+        show_valet_404();
     }
 
     // Sort directories at the top
@@ -102,29 +44,8 @@
 
     exit;
 }
->>>>>>> 09d2a3d5
-
-if (strpos($siteName, 'www.') === 0) {
-    $siteName = substr($siteName, 4);
-}
-
-/**
-<<<<<<< HEAD
- * Determine the fully qualified path to the site.
- */
-$valetSitePath = null;
-$domain = array_slice(explode('.', $siteName), -1)[0];
-
-foreach ($valetConfig['paths'] as $path) {
-    if (is_dir($path.'/'.$siteName)) {
-        $valetSitePath = $path.'/'.$siteName;
-        break;
-    }
-
-    if (is_dir($path.'/'.$domain)) {
-        $valetSitePath = $path.'/'.$domain;
-        break;
-=======
+
+/**
  * You may use wildcard DNS providers xip.io or nip.io as a tool for testing your site via an IP address.
  * It's simple to use: First determine the IP address of your local computer (like 192.168.0.10).
  * Then simply use http://project.your-ip.xip.io - ie: http://laravel.192.168.0.10.xip.io
@@ -146,7 +67,6 @@
         $pattern = preg_quote($service, '#');
         $pattern = str_replace('\*', '.*', $pattern);
         $patterns[] = '(.*)' . $pattern;
->>>>>>> 09d2a3d5
     }
 
     $pattern = implode('|', $patterns);
@@ -162,46 +82,7 @@
     return $domain;
 }
 
-if (is_null($valetSitePath)) {
-    show_valet_404();
-}
-
-$valetSitePath = realpath($valetSitePath);
-
-/**
-<<<<<<< HEAD
- * Find the appropriate Valet driver for the request.
- */
-$valetDriver = null;
-
-require __DIR__.'/cli/drivers/require.php';
-
-$valetDriver = ValetDriver::assign($valetSitePath, $siteName, $uri);
-
-if (! $valetDriver) {
-    show_valet_404();
-}
-
-/*
- * Ngrok uses the X-Original-Host to store the forwarded hostname.
- */
-if (isset($_SERVER['HTTP_X_ORIGINAL_HOST']) && ! isset($_SERVER['HTTP_X_FORWARDED_HOST'])) {
-    $_SERVER['HTTP_X_FORWARDED_HOST'] = $_SERVER['HTTP_X_ORIGINAL_HOST'];
-}
-
-/**
- * Allow driver to mutate incoming URL.
- */
-$uri = $valetDriver->mutateUri($uri);
-
-/**
- * Determine if the incoming request is for a static file.
- */
-$isPhpFile = pathinfo($uri, PATHINFO_EXTENSION) === 'php';
-
-if ($uri !== '/' && ! $isPhpFile && $staticFilePath = $valetDriver->isStaticFile($valetSitePath, $siteName, $uri)) {
-    return $valetDriver->serveStaticFile($staticFilePath, $valetSitePath, $siteName, $uri);
-=======
+/**
  * @param array $config Valet configuration array
  *
  * @return string|null If set, default site path for uncaught urls
@@ -282,7 +163,6 @@
 
 if (! $valetDriver) {
     show_valet_404();
->>>>>>> 09d2a3d5
 }
 
 /*
@@ -293,10 +173,6 @@
 );
 
 /**
-<<<<<<< HEAD
- * Attempt to dispatch to a front controller.
- */
-=======
  * ngrok uses the X-Original-Host to store the forwarded hostname.
  */
 if (isset($_SERVER['HTTP_X_ORIGINAL_HOST']) && !isset($_SERVER['HTTP_X_FORWARDED_HOST'])) {
@@ -327,19 +203,15 @@
 /**
  * Attempt to dispatch to a front controller.
  */
->>>>>>> 09d2a3d5
 $frontControllerPath = $valetDriver->frontControllerPath(
     $valetSitePath, $siteName, $uri
 );
 
 if (! $frontControllerPath) {
-<<<<<<< HEAD
-=======
     if (isset($valetConfig['directory-listing']) && $valetConfig['directory-listing'] == 'on') {
         show_directory_listing($valetSitePath, $uri);
     }
 
->>>>>>> 09d2a3d5
     show_valet_404();
 }
 
