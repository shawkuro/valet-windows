--- conflicted
+++ resolved
@@ -576,18 +576,12 @@
     /**
      * Create the signed TLS certificate.
      *
-<<<<<<< HEAD
      * @param string $keyPath
      * @param string $csrPath
      * @param string $crtPath
      * @param string $caPemPath
      * @param string $caKeyPath
      *
-=======
-     * @param  string  $keyPath
-     * @param  string  $csrPath
-     * @param  string  $crtPath
->>>>>>> f1a898b5
      * @return void
      */
     public function createSignedCertificate(string $keyPath, string $csrPath, string $crtPath, string $caPemPath, string $caKeyPath)
