<?php

namespace Valet;

use DomainException;

class Site
{
    var $config, $cli, $files;

    /**
     * Create a new Site instance.
     *
     * @param  Configuration  $config
     * @param  CommandLine  $cli
     * @param  Filesystem  $files
     */
    function __construct(Configuration $config, CommandLine $cli, Filesystem $files)
    {
        $this->cli = $cli;
        $this->files = $files;
        $this->config = $config;
    }

    /**
     * Get the real hostname for the given path, checking links.
     *
     * @param  string  $path
     * @return string|null
     */
    function host($path)
    {
        foreach ($this->files->scandir($this->sitesPath()) as $link) {
            if ($resolved = realpath($this->sitesPath().'/'.$link) === $path) {
                return $link;
            }
        }

        return basename($path);
    }

    /**
     * Link the current working directory with the given name.
     *
     * @param  string  $target
     * @param  string  $link
     * @return string
     */
    function link($target, $link)
    {
        $this->files->ensureDirExists(
            $linkPath = $this->sitesPath(), user()
        );

        $this->config->prependPath($linkPath);

        $this->files->symlinkAsUser($target, $linkPath.'/'.$link);

        return $linkPath.'/'.$link;
    }

    /**
     * Pretty print out all links in Valet.
     *
     * @return \Illuminate\Support\Collection
     */
    function links()
    {
        $certsPath = VALET_HOME_PATH.'/Certificates';

        $this->files->ensureDirExists($certsPath, user());

        $certs = $this->getCertificates($certsPath);

        return $this->getLinks(VALET_HOME_PATH.'/Sites', $certs);
    }

    /**
     * Get all certificates from config folder.
     *
     * @param string $path
     * @return \Illuminate\Support\Collection
     */
    function getCertificates($path)
    {
        return collect($this->files->scandir($path))->filter(function ($value, $key) {
            return ends_with($value, '.crt');
        })->map(function ($cert) {
<<<<<<< HEAD
            $tld = $this->config->read()['tld'];
            return substr($cert, 0, -(strlen($tld)+5));
=======
            return substr($cert, 0, strripos($cert, '.', -5));
>>>>>>> 7ed02803
        })->flip();
    }

    /**
     * Get list of links and present them formatted.
     *
     * @param string $path
     * @param \Illuminate\Support\Collection $certs
     * @return \Illuminate\Support\Collection
     */
    function getLinks($path, $certs)
    {
        $config = $this->config->read();

        return collect($this->files->scandir($path))->mapWithKeys(function ($site) use ($path) {
            return [$site => $this->files->readLink($path.'/'.$site)];
        })->map(function ($path, $site) use ($certs, $config) {
            $secured = $certs->has($site);
            $url = ($secured ? 'https': 'http').'://'.$site.'.'.$config['tld'];

            return [$site, $secured ? ' X': '', $url, $path];
        });
    }

    /**
     * Unlink the given symbolic link.
     *
     * @param  string  $name
     * @return void
     */
    function unlink($name)
    {
        if ($this->files->exists($path = $this->sitesPath().'/'.$name)) {
            $this->files->unlink($path);
        }
    }

    /**
     * Remove all broken symbolic links.
     *
     * @return void
     */
    function pruneLinks()
    {
        $this->files->ensureDirExists($this->sitesPath(), user());

        $this->files->removeBrokenLinksAt($this->sitesPath());
    }

    /**
     * Resecure all currently secured sites with a fresh tld.
     *
     * @param  string  $oldTld
     * @param  string  $tld
     * @return void
     */
    function resecureForNewTld($oldTld, $tld)
    {
        if (! $this->files->exists($this->certificatesPath())) {
            return;
        }

        $secured = $this->secured();

        foreach ($secured as $url) {
            $this->unsecure($url);
        }

        foreach ($secured as $url) {
            $this->secure(str_replace('.'.$oldTld, '.'.$tld, $url));
        }
    }

    /**
     * Get all of the URLs that are currently secured.
     *
     * @return array
     */
    function secured()
    {
        return collect($this->files->scandir($this->certificatesPath()))
                    ->map(function ($file) {
                        return str_replace(['.key', '.csr', '.crt', '.conf'], '', $file);
                    })->unique()->values()->all();
    }

    /**
     * Secure the given host with TLS.
     *
     * @param  string  $url
     * @return void
     */
    function secure($url)
    {
        $this->unsecure($url);

        $this->files->ensureDirExists($this->caPath(), user());

        $this->files->ensureDirExists($this->certificatesPath(), user());

        $this->createCa();

        $this->createCertificate($url);

        $this->files->putAsUser(
            VALET_HOME_PATH.'/Nginx/'.$url, $this->buildSecureNginxServer($url)
        );
    }

    /**
     * If CA and root certificates are nonexistent, crete them and trust the root cert.
     *
     * @return void
     */
    function createCa()
    {
        $caPemPath = $this->caPath().'/LaravelValetCASelfSigned.pem';
        $caKeyPath = $this->caPath().'/LaravelValetCASelfSigned.key';

        if ($this->files->exists($caKeyPath) && $this->files->exists($caPemPath)) {
            return;
        }

        $oName = 'Laravel Valet CA Self Signed Organization';
        $cName = 'Laravel Valet CA Self Signed CN';

        if ($this->files->exists($caKeyPath)) {
            $this->files->unlink($caKeyPath);
        }
        if ($this->files->exists($caPemPath)) {
            $this->files->unlink($caPemPath);
        }

        $this->cli->run(sprintf(
            'sudo security delete-certificate -c "%s" /Library/Keychains/System.keychain',
            $cName
        ));

        $this->cli->runAsUser(sprintf(
            'openssl req -new -newkey rsa:2048 -days 730 -nodes -x509 -subj "/C=/ST=/O=%s/localityName=/commonName=%s/organizationalUnitName=Developers/emailAddress=%s/" -keyout %s -out %s',
            $oName, $cName, 'rootcertificate@laravel.valet', $caKeyPath, $caPemPath
        ));
        $this->trustCa($caPemPath);
    }

    /**
     * Create and trust a certificate for the given URL.
     *
     * @param  string  $url
     * @return void
     */
    function createCertificate($url)
    {
        $caPemPath = $this->caPath().'/LaravelValetCASelfSigned.pem';
        $caKeyPath = $this->caPath().'/LaravelValetCASelfSigned.key';
        $caSrlPath = $this->caPath().'/LaravelValetCASelfSigned.srl';
        $keyPath = $this->certificatesPath().'/'.$url.'.key';
        $csrPath = $this->certificatesPath().'/'.$url.'.csr';
        $crtPath = $this->certificatesPath().'/'.$url.'.crt';
        $confPath = $this->certificatesPath().'/'.$url.'.conf';

        $this->buildCertificateConf($confPath, $url);
        $this->createPrivateKey($keyPath);
        $this->createSigningRequest($url, $keyPath, $csrPath, $confPath);

        $caSrlParam = ' -CAcreateserial';
        if ($this->files->exists($caSrlPath)) {
            $caSrlParam = ' -CAserial ' . $caSrlPath;
        }

        $this->cli->runAsUser(sprintf(
            'openssl x509 -req -sha256 -days 730 -CA %s -CAkey %s%s -in %s -out %s -extensions v3_req -extfile %s',
            $caPemPath, $caKeyPath, $caSrlParam, $csrPath, $crtPath, $confPath
        ));

        $this->trustCertificate($crtPath);
    }

    /**
     * Create the private key for the TLS certificate.
     *
     * @param  string  $keyPath
     * @return void
     */
    function createPrivateKey($keyPath)
    {
        $this->cli->runAsUser(sprintf('openssl genrsa -out %s 2048', $keyPath));
    }

    /**
     * Create the signing request for the TLS certificate.
     *
     * @param  string  $keyPath
     * @return void
     */
    function createSigningRequest($url, $keyPath, $csrPath, $confPath)
    {
        $this->cli->runAsUser(sprintf(
            'openssl req -new -key %s -out %s -subj "/C=/ST=/O=/localityName=/commonName=%s/organizationalUnitName=/emailAddress=%s%s/" -config %s',
            $keyPath, $csrPath, $url, $url, '@laravel.valet', $confPath
        ));
    }

    /**
     * Trust the given root certificate file in the Mac Keychain.
     *
     * @param  string  $pemPath
     * @return void
     */
    function trustCa($caPemPath)
    {
        $this->cli->run(sprintf(
            'sudo security add-trusted-cert -d -r trustRoot -k /Library/Keychains/System.keychain %s', $caPemPath
        ));
    }

    /**
     * Trust the given certificate file in the Mac Keychain.
     *
     * @param  string  $crtPath
     * @return void
     */
    function trustCertificate($crtPath)
    {
        $this->cli->run(sprintf(
            'sudo security add-trusted-cert -d -r trustAsRoot -k /Library/Keychains/System.keychain %s', $crtPath
        ));
    }

    /**
     * Build the SSL config for the given URL.
     *
     * @param  string  $url
     * @return string
     */
    function buildCertificateConf($path, $url)
    {
        $config = str_replace('VALET_DOMAIN', $url, $this->files->get(__DIR__.'/../stubs/openssl.conf'));
        $this->files->putAsUser($path, $config);
    }

    /**
     * Build the TLS secured Nginx server for the given URL.
     *
     * @param  string  $url
     * @return string
     */
    function buildSecureNginxServer($url)
    {
        $path = $this->certificatesPath();

        return str_replace(
            ['VALET_HOME_PATH', 'VALET_SERVER_PATH', 'VALET_STATIC_PREFIX', 'VALET_SITE', 'VALET_CERT', 'VALET_KEY'],
            [VALET_HOME_PATH, VALET_SERVER_PATH, VALET_STATIC_PREFIX, $url, $path.'/'.$url.'.crt', $path.'/'.$url.'.key'],
            $this->files->get(__DIR__.'/../stubs/secure.valet.conf')
        );
    }

    /**
     * Unsecure the given URL so that it will use HTTP again.
     *
     * @param  string  $url
     * @return void
     */
    function unsecure($url)
    {
        if ($this->files->exists($this->certificatesPath().'/'.$url.'.crt')) {
            $this->files->unlink(VALET_HOME_PATH.'/Nginx/'.$url);

            $this->files->unlink($this->certificatesPath().'/'.$url.'.conf');
            $this->files->unlink($this->certificatesPath().'/'.$url.'.key');
            $this->files->unlink($this->certificatesPath().'/'.$url.'.csr');
            $this->files->unlink($this->certificatesPath().'/'.$url.'.crt');
        }

        $this->cli->run(sprintf('sudo security delete-certificate -c "%s" /Library/Keychains/System.keychain', $url));
        $this->cli->run(sprintf('sudo security delete-certificate -c "*.%s" /Library/Keychains/System.keychain', $url));
        $this->cli->run(sprintf(
            'sudo security find-certificate -e "%s%s" -a -Z | grep SHA-1 | sudo awk \'{system("security delete-certificate -Z "$NF" /Library/Keychains/System.keychain")}\'',
            $url, '@laravel.valet'
        ));
    }

    /**
     * Get the path to the linked Valet sites.
     *
     * @return string
     */
    function sitesPath()
    {
        return VALET_HOME_PATH.'/Sites';
    }

    /**
     * Get the path to the Valet CA certificates.
     *
     * @return string
     */
    function caPath()
    {
        return VALET_HOME_PATH.'/CA';
    }

    /**
     * Get the path to the Valet TLS certificates.
     *
     * @return string
     */
    function certificatesPath()
    {
        return VALET_HOME_PATH.'/Certificates';
    }
}<|MERGE_RESOLUTION|>--- conflicted
+++ resolved
@@ -86,12 +86,8 @@
         return collect($this->files->scandir($path))->filter(function ($value, $key) {
             return ends_with($value, '.crt');
         })->map(function ($cert) {
-<<<<<<< HEAD
             $tld = $this->config->read()['tld'];
-            return substr($cert, 0, -(strlen($tld)+5));
-=======
-            return substr($cert, 0, strripos($cert, '.', -5));
->>>>>>> 7ed02803
+            return substr($cert, 0, strripos($tld, '.', -5));
         })->flip();
     }
 
