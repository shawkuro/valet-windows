<?php

/**
 * Load correct autoloader depending on install location.
 */
if (file_exists(__DIR__.'/../vendor/autoload.php')) {
    require_once __DIR__.'/../vendor/autoload.php';
} else {
    require_once __DIR__.'/../../../autoload.php';
}

use Illuminate\Container\Container;
use Silly\Application;
use Symfony\Component\Console\Question\ConfirmationQuestion;
use function Valet\info;
use function Valet\output;
use function Valet\table;
use function Valet\warning;

/**
 * Relocate config dir to ~/.config/valet/ if found in old location.
 */
if (is_dir(VALET_LEGACY_HOME_PATH) && ! is_dir(VALET_HOME_PATH)) {
    Configuration::createConfigurationDirectory();
}

/**
 * Create the application.
 */
Container::setInstance(new Container);

<<<<<<< HEAD
$version = '2.1.5';
=======
$version = '2.2.0';
>>>>>>> 27574f17

$app = new Application('Laravel Valet', $version);

/**
 * Prune missing directories and symbolic links on every command.
 */
if (is_dir(VALET_HOME_PATH)) {
    Configuration::prune();

    Site::pruneLinks();
}

/**
 * Install Valet and any required services.
 */
$app->command('install', function () {
    Configuration::install();
    Nginx::install();
    PhpCgi::install();
    Acrylic::install(Configuration::read()['tld']);

    output(PHP_EOL.'<info>Valet installed successfully!</info>');
})->descriptions('Install the Valet services');

/**
 * Most commands are available only if valet is installed.
 */
if (is_dir(VALET_HOME_PATH)) {
    /**
     * Upgrade helper: ensure the tld config exists.
     */
    if (empty(Configuration::read()['tld'])) {
        Configuration::writeBaseConfiguration();
    }

    /**
     * Get or set the TLD currently being used by Valet.
     */
    $app->command('tld [tld]', function ($tld = null) {
        if ($tld === null) {
            return info(Configuration::read()['tld']);
        }

        $oldTld = Configuration::read()['tld'];

        Acrylic::updateTld($tld = trim($tld, '.'));

        Configuration::updateKey('tld', $tld);

        Site::resecureForNewTld($oldTld, $tld);
        PhpCgi::restart();
        Nginx::restart();

        info('Your Valet TLD has been updated to ['.$tld.'].');
    }, ['domain'])->descriptions('Get or set the TLD used for Valet sites.');

    /**
     * Add the current working directory to the paths configuration.
     */
    $app->command('park [path]', function ($path = null) {
        Configuration::addPath($path ?: getcwd());

        info(($path === null ? 'This' : "The [{$path}]")." directory has been added to Valet's paths.");
    })->descriptions('Register the current working (or specified) directory with Valet');

    /**
     * Get all the current sites within paths parked with 'park {path}'.
     */
    $app->command('parked', function () {
        $parked = Site::parked();

        table(['Site', 'SSL', 'URL', 'Path'], $parked->all());
    })->descriptions('Display all the current sites within parked paths');

    /**
     * Remove the current working directory from the paths configuration.
     */
    $app->command('forget [path]', function ($path = null) {
        Configuration::removePath($path ?: getcwd());

        info(($path === null ? 'This' : "The [{$path}]")." directory has been removed from Valet's paths.");
    }, ['unpark'])->descriptions('Remove the current working (or specified) directory from Valet\'s list of paths');

    /**
     * Register a symbolic link with Valet.
     */
    $app->command('link [name] [--secure]', function ($name, $secure) {
        $linkPath = Site::link(getcwd(), $name = $name ?: basename(getcwd()));

        info('A ['.$name.'] symbolic link has been created in ['.$linkPath.'].');

        if ($secure) {
            $this->runCommand('secure '.$name);
        }
    })->descriptions('Link the current working directory to Valet');

    /**
     * Display all of the registered symbolic links.
     */
    $app->command('links', function () {
        $links = Site::links();

        table(['Site', 'SSL', 'URL', 'Path'], $links->all());
    })->descriptions('Display all of the registered Valet links');

    /**
     * Unlink a link from the Valet links directory.
     */
    $app->command('unlink [name]', function ($name) {
        info('The ['.Site::unlink($name).'] symbolic link has been removed.');
    })->descriptions('Remove the specified Valet link');

    /**
     * Secure the given domain with a trusted TLS certificate.
     */
    $app->command('secure [domain]', function ($domain = null) {
        $url = ($domain ?: Site::host(getcwd())).'.'.Configuration::read()['tld'];

        Site::secure($url);

        Nginx::restart();

        info('The ['.$url.'] site has been secured with a fresh TLS certificate.');
    })->descriptions('Secure the given domain with a trusted TLS certificate');

    /**
     * Stop serving the given domain over HTTPS and remove the trusted TLS certificate.
     */
    $app->command('unsecure [domain] [--all]', function ($domain = null, $all = null) {
        if ($all) {
            Site::unsecureAll();
            Nginx::restart();

            return;
        }

        $url = ($domain ?: Site::host(getcwd())).'.'.Configuration::read()['tld'];

        Site::unsecure($url);
        Nginx::restart();

        info('The ['.$url.'] site will now serve traffic over HTTP.');
    })->descriptions('Stop serving the given domain over HTTPS and remove the trusted TLS certificate');

    /**
     * Create an Nginx proxy config for the specified domain.
     */
    $app->command('proxy domain host', function ($domain, $host) {
        Site::proxyCreate($domain, $host);
        Nginx::restart();
    })->descriptions('Create an Nginx proxy site for the specified host. Useful for docker, mailhog etc.');

    /**
     * Delete an Nginx proxy config.
     */
    $app->command('unproxy domain', function ($domain) {
        Site::proxyDelete($domain);
        Nginx::restart();
    })->descriptions('Delete an Nginx proxy config.');

    /**
     * Display all of the sites that are proxies.
     */
    $app->command('proxies', function () {
        $proxies = Site::proxies();

        table(['Site', 'SSL', 'URL', 'Host'], $proxies->all());
    })->descriptions('Display all of the proxy sites');

    /**
     * Determine which Valet driver the current directory is using.
     */
    $app->command('which', function () {
        require __DIR__.'/drivers/require.php';

        $driver = ValetDriver::assign(getcwd(), basename(getcwd()), '/');

        if ($driver) {
            info('This site is served by ['.get_class($driver).'].');
        } else {
            warning('Valet could not determine which driver to use for this site.');
        }
    })->descriptions('Determine which Valet driver serves the current working directory');

    /**
     * Display all of the registered paths.
     */
    $app->command('paths', function () {
        $paths = Configuration::read()['paths'];

        if (count($paths) > 0) {
            output(json_encode($paths, JSON_PRETTY_PRINT | JSON_UNESCAPED_SLASHES));
        } else {
            info('No paths have been registered.');
        }
    })->descriptions('Get all of the paths registered with Valet');

    /**
     * Open the current or given directory in the browser.
     */
    $app->command('open [domain]', function ($domain = null) {
        $url = 'http://'.($domain ?: Site::host(getcwd())).'.'.Configuration::read()['tld'];
        CommandLine::passthru("start $url");
    })->descriptions('Open the site for the current (or specified) directory in your browser');

    /**
     * Generate a publicly accessible URL for your project.
     */
    // TODO: custom domain and ngrok params
    $app->command('share [domain] [--authtoken=] [--host-header=] [--hostname=] [--region=] [--subdomain=]',
        function ($domain = null, $authtoken = null, $hostheader = null, $hostname = null, $region = null, $subdomain = null) {
            $url = ($domain ?: Site::host(getcwd())).'.'.Configuration::read()['tld'];

            Ngrok::start($url, Site::port($url), array_filter([
                'authtoken' => $authtoken,
                'host-header' => $hostheader,
                'hostname' => $hostname,
                'region' => $region,
                'subdomain' => $subdomain,
            ]));
        })->defaults([
            'host-header' => 'rewrite',
        ])->descriptions('Generate a publicly accessible URL for your project');

    /**
     * Echo the currently tunneled URL.
     */
    $app->command('fetch-share-url [domain]', function ($domain = null) {
        output(Ngrok::currentTunnelUrl($domain ?: Site::host(getcwd()).'.'.Configuration::read()['tld']));
    })->descriptions('Get the URL to the current Ngrok tunnel');

    /**
     * Run ngrok commands.
     */
    $app->command('ngrok [args]*', function ($args) {
        Ngrok::run(implode(' ', $args));
    })->descriptions('Run ngrok commands');

    /**
     * Start the daemon services.
     */
    $app->command('start [service]', function ($service) {
        switch ($service) {
            case '':
                Acrylic::restart();
                PhpCgi::restart();
                Nginx::restart();

                return info('Valet services have been started.');
            case 'acrylic':
                Acrylic::restart();

                return info('Acrylic DNS has been started.');
            case 'nginx':
                Nginx::restart();

                return info('Nginx has been started.');
            case 'php':
                PhpCgi::restart();

                return info('PHP has been started.');
        }

        return warning(sprintf('Invalid valet service name [%s]', $service));
    })->descriptions('Start the Valet services');

    /**
     * Restart the daemon services.
     */
    $app->command('restart [service]', function ($service) {
        switch ($service) {
            case '':
                Acrylic::restart();
                PhpCgi::restart();
                Nginx::restart();

                return info('Valet services have been restarted.');
            case 'acrylic':
                Acrylic::restart();

                return info('Acrylic DNS has been restarted.');
            case 'nginx':
                Nginx::restart();

                return info('Nginx has been restarted.');
            case 'php':
                PhpCgi::restart();

                return info('PHP has been restarted.');
        }

        return warning(sprintf('Invalid valet service name [%s]', $service));
    })->descriptions('Restart the Valet services');

    /**
     * Stop the daemon services.
     */
    $app->command('stop [service]', function ($service) {
        switch ($service) {
            case '':
                Acrylic::stop();
                Nginx::stop();
                PhpCgi::stop();

                return info('Valet services have been stopped.');
            case 'acrylic':
                Acrylic::stop();

                return info('Acrylic DNS has been stopped.');
            case 'nginx':
                Nginx::stop();

                return info('Nginx has been stopped.');
            case 'php':
                PhpCgi::stop();

                return info('PHP has been stopped.');
        }

        return warning(sprintf('Invalid valet service name [%s]', $service));
    })->descriptions('Stop the Valet services');

    /**
     * Uninstall Valet entirely. Requires --force to actually remove; otherwise manual instructions are displayed.
     */
    $app->command('uninstall [--force] [--purge-config]', function ($input, $output, $force, $purgeConfig) {
        warning('YOU ARE ABOUT TO UNINSTALL Nginx, PHP-CGI, Acrylic DNS and all Valet configs and logs.');

        $helper = $this->getHelperSet()->get('question');
        $question = new ConfirmationQuestion("Are you sure you want to proceed? yes/no\n", false);
        if (! $force && ! $helper->ask($input, $output, $question)) {
            return warning('Uninstall aborted.');
        }

        info('Stopping services...');

        Acrylic::stop();
        Nginx::stop();
        PhpCgi::stop();

        if ($purgeConfig) {
            info('Removing certificates for all secured sites...');
            Site::unsecureAll();
        } else {
            Site::untrustCertificates();
        }

        info('Removing Nginx...');
        Nginx::uninstall();

        info('Removing Acrylic DNS...');
        Acrylic::uninstall();

        info('Removing PHP-CGI...');
        PhpCgi::uninstall();

        if ($purgeConfig) {
            info('Removing Valet configs...');
            Configuration::uninstall();
        }

        info("\nValet has been removed from your system.");

        output(
            "\n<fg=yellow>NOTE:</>".
            "\nRemove composer dependency with: <info>composer global remove cretueusebiu/valet-windows</info>".
            ($purgeConfig ? '' : "\nDelete the config files from: <info>~/.config/valet</info>").
            "\nDelete PHP from: <info>C:/php</info>"
        );
    })->descriptions('Uninstall the Valet services', ['--force' => 'Do a forceful uninstall of Valet']);

    /**
     * Determine if this is the latest release of Valet.
     */
    $app->command('on-latest-version', function () use ($version) {
        if (Valet::onLatestVersion($version)) {
            output('Yes');
        } else {
            output(sprintf('Your version of Valet (%s) is not the latest version available.', $version));
            output('Upgrade instructions can be found in the docs: https://github.com/cretueusebiu/valet-windows#upgrading');
        }
    })->descriptions('Determine if this is the latest version of Valet');

    /**
     * Install the sudoers.d entries so password is no longer required.
     */
    $app->command('trust [--off]', function ($off) {
        warning('This command is not required for Windows.');
    })->descriptions('This command is not required for Windows.');

    /**
     * Allow the user to change the version of php valet uses.
     */
    $app->command('use [phpVersion] [--force]', function ($phpVersion, $force) {
        warning('This command is not available for Windows.');
    })->descriptions('This command is not available for Windows.');

    /**
     * Tail log file.
     */
    $app->command('log [-f|--follow] [-l|--lines=] [key]', function ($follow, $lines, $key = null) {
        $defaultLogs = [
            'nginx' => VALET_HOME_PATH.'/Log/nginx-error.log',
            'nginxservice.err' => VALET_HOME_PATH.'/Log/nginxservice.err.log',
            'nginxservice.out' => VALET_HOME_PATH.'/Log/nginxservice.out.log',
            'nginxservice.wrapper' => VALET_HOME_PATH.'/Log/nginxservice.wrapper.log',
            'phpcgiservice.err' => VALET_HOME_PATH.'/Log/phpcgiservice.err.log',
            'phpcgiservice.out' => VALET_HOME_PATH.'/Log/phpcgiservice.out.log',
            'phpcgiservice.wrapper' => VALET_HOME_PATH.'/Log/phpcgiservice.wrapper.log',
        ];

        $configLogs = data_get(Configuration::read(), 'logs');
        if (! is_array($configLogs)) {
            $configLogs = [];
        }

        $logs = array_merge($defaultLogs, $configLogs);
        ksort($logs);

        if (! $key) {
            info(implode(PHP_EOL, [
                'In order to tail a log, pass the relevant log key (e.g. "nginx")',
                'along with any optional tail parameters (e.g. "-f" for follow).',
                null,
                'For example: "valet log nginx -f --lines=3"',
                null,
                'Here are the logs you might be interested in.',
                null,
            ]));

            table(
                ['Key', 'File'],
                collect($logs)->map(function ($file, $key) {
                    return [$key, $file];
                })->toArray()
            );

            info(implode(PHP_EOL, [
                null,
                'Tip: Set custom logs by adding a "logs" key/file object',
                'to your "'.Configuration::path().'" file.',
            ]));

            exit;
        }

        if (! isset($logs[$key])) {
            return warning('No logs found for ['.$key.'].');
        }

        $file = $logs[$key];
        if (! file_exists($file)) {
            return warning('Log path ['.$file.'] does not (yet) exist.');
        }

        $options = [];
        if ($follow) {
            $options[] = '-f';
        }
        if ((int) $lines) {
            $options[] = '-n '.(int) $lines;
        }

        $command = implode(' ', array_merge(['tail'], $options, [$file]));

        passthru($command);
    })->descriptions('Tail log file');

    /**
     * List the installed Valet services.
     */
    $app->command('services', function () {
        table(['Service', 'Windows Name', 'Status'], Valet::services());
        info('Use valet start/stop/restart [service] to change status (eg: valet restart nginx).');
    })->descriptions('List the installed Windows services.');

    /**
     * Configure or display the directory-listing setting.
     */
    $app->command('directory-listing [status]', function ($status = null) {
        $key = 'directory-listing';
        $config = Configuration::read();

        if (in_array($status, ['on', 'off'])) {
            $config[$key] = $status;
            Configuration::write($config);

            return output('Directory listing setting is now: '.$status);
        }

        $current = isset($config[$key]) ? $config[$key] : 'off';
        output('Directory listing is '.$current);
    })->descriptions('Determine directory-listing behavior. Default is off, which means a 404 will display.', [
        'status' => 'on or off. (default=off) will show a 404 page; [on] will display a listing if project folder exists but requested URI not found',
    ]);

    /**
     * Output diagnostics to aid in debugging Valet.
     */
    $app->command('diagnose [-p|--print] [--plain]', function ($print, $plain) {
        info('Running diagnostics... (this may take a while)');

        Diagnose::run($print, $plain);
    })->descriptions('Output diagnostics to aid in debugging Valet.', [
        '--print' => 'print diagnostics output while running',
        '--plain' => 'format clipboard output as plain text',
    ]);
}

/**
 * Load all of the Valet extensions.
 */
foreach (Valet::extensions() as $extension) {
    include $extension;
}

/**
 * Run the application.
 */
$app->run();<|MERGE_RESOLUTION|>--- conflicted
+++ resolved
@@ -29,11 +29,7 @@
  */
 Container::setInstance(new Container);
 
-<<<<<<< HEAD
-$version = '2.1.5';
-=======
 $version = '2.2.0';
->>>>>>> 27574f17
 
 $app = new Application('Laravel Valet', $version);
 
